#!/usr/bin/python3

from docopt import docopt
import importlib
import json
import os
from pathlib import Path
import re
from requests.exceptions import ReadTimeout
import sys
import time

from brownie.cli.utils import color
from brownie.test.coverage import (
    analyze_coverage,
    merge_coverage_eval,
    merge_coverage_files,
    generate_report
)
from brownie.exceptions import ExpectedFailing
import brownie.network as network
from brownie.network.history import TxHistory
import brownie.network.transaction as transaction
from brownie.project.build import Build, get_ast_hash
from brownie.types import FalseyDict
from brownie._config import ARGV, CONFIG

COVERAGE_COLORS = [
    (0.5, "bright red"),
    (0.85, "bright yellow"),
    (1, "bright green")
]

WARN = "{0[error]}WARNING{0}: ".format(color)
ERROR = "{0[error]}ERROR{0}: ".format(color)

history = TxHistory()

__doc__ = """Usage: brownie test [<filename>] [<range>] [options]

Arguments:
  <filename>              Only run tests from a specific file or folder
  <range>                 Number or range of tests to run from file

Options:

  --update -u             Only run tests where changes have occurred
  --coverage -c           Evaluate test coverage
  --gas -g                Display gas profile for function calls
  --verbose -v            Enable verbose reporting
  --tb -t                 Show entire python traceback on exceptions
  --help -h               Display this message

By default brownie runs every script found in the tests folder as well as any
subfolders. Files and folders beginning with an underscore will be skipped."""


<<<<<<< HEAD
def _run_test(module, fn_name, count, total):
    fn = getattr(module, fn_name)
    desc = fn.__doc__ or fn_name
    sys.stdout.write("   {0} - {1} ({0}/{2})...".format(count, desc, total))
    sys.stdout.flush()
    if fn.__defaults__:
        args = dict(zip(
            fn.__code__.co_varnames[:len(fn.__defaults__)],
            fn.__defaults__
        ))
        if 'skip' in args and args['skip']:
            sys.stdout.write(
                "\r {0[pending]}\u229d{0[dull]} {1} - ".format(color, count) +
                "{1} ({0[pending]}skipped{0[dull]}){0}\n".format(color, desc)
            )
            return []
    else:
        args = {}
    try:
        stime = time.time()
        if ARGV['coverage'] and 'always_transact' in args:
            ARGV['always_transact'] = args['always_transact']
        fn()
        if ARGV['coverage']:
            ARGV['always_transact'] = True
        if 'pending' in args and args['pending']:
            raise ExpectedFailing("Test was expected to fail")
        sys.stdout.write("\r {0[success]}\u2713{0} {1} - {2} ({3:.4f}s) \n".format(
            color, count, desc, time.time()-stime
        ))
        sys.stdout.flush()
        return []
    except Exception as e:
        if type(e) != ExpectedFailing and 'pending' in args and args['pending']:
            c = [color('success'), color('dull'), color()]
        else:
            c = [color('error'), color('dull'), color()]
        sys.stdout.write("\r {0[0]}{1}{0[1]} {4} - {2} ({0[0]}{3}{0[1]}){0[2]}\n".format(
            c,
            '\u2717' if type(e) in (AssertionError, VirtualMachineError) else '\u203C',
            desc,
            type(e).__name__,
            count
        ))
        sys.stdout.flush()
        if type(e) != ExpectedFailing and 'pending' in args and args['pending']:
            return []
        filename = str(Path(module.__file__).relative_to(CONFIG['folders']['project']))
        fn_name = filename[:-2]+fn_name
        return [(fn_name, color.format_tb(sys.exc_info(), filename), type(e))]


def run_test(filename, network, idx):
    network.rpc.reset()
    if type(CONFIG['test']['gas_limit']) is int:
        network.gas_limit(CONFIG['test']['gas_limit'])

    module = importlib.import_module(filename.replace(os.sep, '.'))
    test_names = [
        i for i in dir(module) if i not in dir(sys.modules['brownie']) and
        i[0] != "_" and callable(getattr(module, i))
    ]
    code = Path(CONFIG['folders']['project']).joinpath("{}.py".format(filename)).open().read()
    test_names = re.findall('(?<=\ndef)[\s]{1,}[^(]*(?=\([^)]*\)[\s]*:)', code)
    test_names = [i.strip() for i in test_names if i.strip()[0] != "_"]
    duplicates = set([i for i in test_names if test_names.count(i) > 1])
    if duplicates:
        raise ValueError(
            "tests/{}.py contains multiple tests of the same name: {}".format(
                filename, ", ".join(duplicates)
            )
        )
    traceback_info = []
    test_history = set()
    if not test_names:
        print("\n{0[error]}WARNING{0}: No test functions in {0[module]}{1}.py{0}".format(color, filename))
        return [], []

    print("\nRunning {0[module]}{1}.py{0} - {2} test{3}".format(
            color,
            filename,
            len(test_names)-1,
            "s" if len(test_names) != 2 else ""
    ))
    if 'setup' in test_names:
        test_names.remove('setup')
        traceback_info += _run_test(module, 'setup', 0, len(test_names))
        if traceback_info:
            return TxHistory().copy(), traceback_info
    network.rpc.snapshot()
    for c, t in enumerate(test_names[idx], start=idx.start + 1):
        network.rpc.revert()
        traceback_info += _run_test(module, t, c, len(test_names))
        if traceback_info and traceback_info[-1][2] == ReadTimeout:
            print(" {0[error]}WARNING{0}: RPC crashed, terminating test".format(color))
            network.rpc.kill(False)
            network.rpc.launch(CONFIG['active_network']['test-rpc'])
            break
        test_history.update(TxHistory().copy())
    return test_history, traceback_info


def get_test_files(path):
    if not path:
        path = ""
    if path[:6] != "tests/":
        path = "tests/"+path
    path = Path(CONFIG['folders']['project']).joinpath(path)
    if not path.is_dir():
        if not path.suffix:
            path = Path(str(path)+".py")
        if not path.exists():
            sys.exit("{0[error]}ERROR{0}: Cannot find {0[module]}tests/{1}{0}".format(color, path.name))
        result = [path]
    else:
        result = [i for i in path.glob('**/*.py') if i.name[0]!="_" and "/_" not in str(i)]
    return [str(i.relative_to(CONFIG['folders']['project']))[:-3] for i in result]


=======
>>>>>>> 96fb1cb6
def main():
    args = docopt(__doc__)
    ARGV._update_from_args(args)
#    if type(CONFIG['test']['gas_limit']) is int:
#        network.gas_limit(CONFIG['test']['gas_limit'])
    if ARGV['coverage']:
        ARGV['always_transact'] = True
        history._revert_lock = True

    test_paths = get_test_paths(args['<filename>'])
    coverage_files, test_data = get_test_data(test_paths)

    if len(test_paths) == 1 and args['<range>']:
        try:
            idx = args['<range>']
            if ':' in idx:
                idx = slice(*[int(i)-1 for i in idx.split(':')])
            else:
                idx = slice(int(idx)-1, int(idx))
            if 'setup' in test_data[0][4]:
                test_data[0][4].remove('setup')
                test_data[0][4] = ['setup'] + test_data[0][4][idx]
            else:
                test_data[0][4] = ['setup'] + test_data[0][4][idx]
        except Exception:
            sys.exit(ERROR+"Invalid range. Must be an integer or slice (eg. 1:4)")
    elif args['<range>']:
        sys.exit(ERROR+"Cannot specify a range when running multiple tests files.")

    if not test_data:
        print("No tests to run.")
    else:
        run_test_modules(test_data, not args['<range>'])
    if ARGV['coverage']:
        display_report(coverage_files, not args['<range>'])
    if ARGV['gas']:
        display_gas_profile()


def get_test_paths(path):
    if not path:
        path = ""
    if path[:6] != "tests/":
        path = "tests/" + path
    path = Path(CONFIG['folders']['project']).joinpath(path)
    if path.is_dir():
        return [i for i in path.glob('**/*.py') if i.name[0] != "_" and "/_" not in str(i)]
    if not path.suffix:
        path = Path(str(path)+".py")
    if not path.exists():
        sys.exit(ERROR+"Cannot find {0[module]}tests/{1}{0}".format(color, path.name))
    return [path]


def get_test_data(test_paths):
    coverage_files = []
    test_data = []
    project = Path(CONFIG['folders']['project'])
    build_path = project.joinpath('build/coverage')
    for path in test_paths:
        path = path.relative_to(project)
        coverage_json = build_path.joinpath(path.parent.relative_to('tests'))
        coverage_json = coverage_json.joinpath(path.stem+".json")
        coverage_files.append(coverage_json)
        if coverage_json.exists():
            coverage_eval = json.load(coverage_json.open())['coverage']
            if ARGV['update'] and (coverage_eval or not ARGV['coverage']):
                continue
        else:
            coverage_eval = {}
            for p in list(coverage_json.parents)[::-1]:
                p.mkdir(exist_ok=True)
        module_name = str(path)[:-3].replace(os.sep, '.')
        module = importlib.import_module(module_name)
        test_names = re.findall(r'\ndef[\s ]{1,}([^_]\w*)[\s ]*\([^)]*\)', path.open().read())
        if not test_names:
            print("\n{0}No test functions in {1[module]}{2}.py{1}".format(WARN, color, path))
            continue
        duplicates = set([i for i in test_names if test_names.count(i) > 1])
        if duplicates:
            raise ValueError("{} contains multiple test methods of the same name: {}".format(
                path,
                ", ".join(duplicates)
            ))
        if 'setup' in test_names:
            fn, args = _get_fn(module, 'setup')
            if args['skip'] is True or (args['skip'] == "coverage" and ARGV['coverage']):
                continue
        test_data.append((module, coverage_json, coverage_eval, test_names))
    return coverage_files, test_data


def run_test_modules(test_data, save):
    TestPrinter.grand_total = len(test_data)
    count = sum([len([x for x in i[3] if x != "setup"]) for i in test_data])
    print("Running {} tests across {} modules.".format(count, len(test_data)))
    network.connect(ARGV['network'])
    for key in ('broadcast_reverting_tx', 'gas_limit'):
        CONFIG['active_network'][key] = CONFIG['test'][key]
    if not CONFIG['active_network']['broadcast_reverting_tx']:
        print("{0[error]}WARNING{0}: Reverting transactions will NOT be broadcasted.".format(color))
    traceback_info = []
    start_time = time.time()
    try:
        for (module, coverage_json, coverage_eval, test_names) in test_data:
            tb, cov = run_test(module, network, test_names)
            if tb:
                traceback_info += tb
                if coverage_json.exists():
                    coverage_json.unlink()
                continue

            if not save:
                continue
            if ARGV['coverage']:
                coverage_eval = cov

            build_files = set(Path('build/contracts/{}.json'.format(i)) for i in coverage_eval)
            coverage_eval = {
                'coverage': coverage_eval,
                'sha1': dict((str(i), Build()[i.stem]['bytecodeSha1']) for i in build_files)
            }
            coverage_eval['sha1'][module.__file__] = get_ast_hash(module.__file__)
            json.dump(
                coverage_eval,
                coverage_json.open('w'),
                sort_keys=True,
                indent=2,
                default=sorted
            )
    except KeyboardInterrupt:
        print("\n\nTest execution has been terminated by KeyboardInterrupt.")
        sys.exit()
    finally:
        print("\nTotal runtime: {:.4f}s".format(time.time() - start_time))
        if traceback_info:
            print("{0}{1} test{2} failed.".format(
                WARN,
                len(traceback_info),
                "s" if len(traceback_info) > 1 else ""
            ))
            for err in traceback_info:
                print("\nTraceback for {0[0]}:\n{0[1]}".format(err))
            sys.exit()
    print("{0[success]}SUCCESS{0}: All tests passed.".format(color))


def run_test(module, network, test_names):
    network.rpc.reset()

    if 'setup' in test_names:
        test_names.remove('setup')
        fn, default_args = _get_fn(module, 'setup')

        if default_args['skip'] is True or (
            default_args['skip'] == "coverage" and ARGV['coverage']
        ):
            return [], {}
        p = TestPrinter(module.__file__, 0, len(test_names))
        tb, coverage_eval = run_test_method(fn, default_args, {}, p)
        if tb:
            return tb, {}
    else:
        p = TestPrinter(module.__file__, 1, len(test_names))
        default_args = FalseyDict()
        coverage_eval = {}
    network.rpc.snapshot()
    traceback_info = []
    for t in test_names:
        network.rpc.revert()
        fn, fn_args = _get_fn(module, t)
        args = default_args.copy()
        args.update(fn_args)
        tb, coverage_eval = run_test_method(fn, args, coverage_eval, p)
        traceback_info += tb
        if tb and tb[0][2] == ReadTimeout:
            print(WARN+"RPC crashed, terminating test")
            network.rpc.kill(False)
            network.rpc.launch(CONFIG['active_network']['test-rpc'])
            break
    if traceback_info and ARGV['coverage']:
        coverage_eval = {}
    p.finish()
    return traceback_info, coverage_eval


def run_test_method(fn, args, coverage_eval, p):
    desc = fn.__doc__ or fn.__name__
    if args['skip'] is True or (args['skip'] == "coverage" and ARGV['coverage']):
        p.skip(desc)
        return [], coverage_eval
    p.start(desc)
    try:
        if ARGV['coverage'] and 'always_transact' in args:
            ARGV['always_transact'] = args['always_transact']
        fn()
        if ARGV['coverage']:
            ARGV['always_transact'] = True
            coverage_eval = merge_coverage_eval(
                coverage_eval,
                analyze_coverage(history.copy())
            )
            history.clear()
        if args['pending']:
            raise ExpectedFailing("Test was expected to fail")
        p.stop()
        return [], coverage_eval
    except Exception as e:
        p.stop(e, args['pending'])
        if type(e) != ExpectedFailing and args['pending']:
            return [], coverage_eval
        path = Path(sys.modules[fn.__module__].__file__).relative_to(CONFIG['folders']['project'])
        path = "{0[module]}{1}.{0[callable]}{2}{0}".format(color, str(path)[:-3], fn.__name__)
        tb = color.format_tb(sys.exc_info(), sys.modules[fn.__module__].__file__)
        return [(path, tb, type(e))], coverage_eval


def display_report(coverage_files, save):
    coverage_eval = merge_coverage_files(coverage_files)
    report = generate_report(coverage_eval)
    print("\nCoverage analysis:")
    for name in sorted(coverage_eval):
        pct = coverage_eval[name].pop('pct')
        c = color(next(i[1] for i in COVERAGE_COLORS if pct <= i[0]))
        print("\n  contract: {0[contract]}{1}{0} - {2}{3:.1%}{0}".format(color, name, c, pct))
        for fn_name, pct in [(x, v[x]['pct']) for v in coverage_eval[name].values() for x in v]:
            print("    {0[contract_method]}{1}{0} - {2}{3:.1%}{0}".format(
                color,
                fn_name,
                color(next(i[1] for i in COVERAGE_COLORS if pct <= i[0])),
                pct
            ))
    if not save:
        return
    filename = "coverage-"+time.strftime('%d%m%y')+"{}.json"
    path = Path(CONFIG['folders']['project']).joinpath('reports')
    count = len(list(path.glob(filename.format('*'))))
    path = path.joinpath(filename.format("-"+str(count) if count else ""))
    json.dump(report, path.open('w'), sort_keys=True, indent=2, default=sorted)
    print("\nCoverage report saved at {}".format(path.relative_to(CONFIG['folders']['project'])))


def display_gas_profile():
    print('\nGas Profile:')
    gas = transaction.gas_profile
    for i in sorted(gas):
        print("{0} -  avg: {1[avg]:.0f}  low: {1[low]}  high: {1[high]}".format(i, gas[i]))


def _get_fn(module, name):
    fn = getattr(module, name)
    if not fn.__defaults__:
        return fn, FalseyDict()
    return fn, FalseyDict(zip(
        fn.__code__.co_varnames[:len(fn.__defaults__)],
        fn.__defaults__
    ))


class TestPrinter:

    grand_count = 1
    grand_total = 0

    def __init__(self, path, count, total):
        self.path = path
        self.count = count
        self.total = total
        self.total_time = time.time()
        print("\nRunning {0[module]}{1}{0} - {2} test{3} ({4}/{5})".format(
            color,
            path,
            total,
            "s" if total != 1 else "",
            self.grand_count,
            self.grand_total
        ))

    def skip(self, description):
        self._print(
            "{0} ({1[pending]}skipped{1[dull]})\n".format(description, color),
            "\u229d",
            "pending",
            "dull"
        )
        self.count += 1

    def start(self, description):
        self.desc = description
        self._print("{} ({}/{})...".format(description, self.count, self.total))
        self.time = time.time()

    def stop(self, err=None, expect=False):
        if not err:
            self._print("{} ({:.4f}s)  \n".format(self.desc, time.time() - self.time), "\u2713")
        else:
            err = type(err).__name__
            color_str = 'success' if expect and err != "ExpectedFailing" else 'error'
            symbol = '\u2717' if err in ("AssertionError", "VirtualMachineError") else '\u203C'
            msg = "{} ({}{}{})\n".format(
                self.desc,
                color(color_str),
                err,
                color('dull')
            )
            self._print(msg, symbol, color_str, "dull")
        self.count += 1

    def finish(self):
        print("Completed {0[module]}{1}{0} ({2:.4f}s)".format(
            color,
            self.path,
            time.time() - self.total_time
        ))
        TestPrinter.grand_count += 1

    def _print(self, msg, symbol=" ", symbol_color="success", main_color=None):
        sys.stdout.write("\r {}{}{} {} - {}{}".format(
            color(symbol_color),
            symbol,
            color(main_color),
            self.count,
            msg,
            color
        ))
        sys.stdout.flush()<|MERGE_RESOLUTION|>--- conflicted
+++ resolved
@@ -55,133 +55,9 @@
 subfolders. Files and folders beginning with an underscore will be skipped."""
 
 
-<<<<<<< HEAD
-def _run_test(module, fn_name, count, total):
-    fn = getattr(module, fn_name)
-    desc = fn.__doc__ or fn_name
-    sys.stdout.write("   {0} - {1} ({0}/{2})...".format(count, desc, total))
-    sys.stdout.flush()
-    if fn.__defaults__:
-        args = dict(zip(
-            fn.__code__.co_varnames[:len(fn.__defaults__)],
-            fn.__defaults__
-        ))
-        if 'skip' in args and args['skip']:
-            sys.stdout.write(
-                "\r {0[pending]}\u229d{0[dull]} {1} - ".format(color, count) +
-                "{1} ({0[pending]}skipped{0[dull]}){0}\n".format(color, desc)
-            )
-            return []
-    else:
-        args = {}
-    try:
-        stime = time.time()
-        if ARGV['coverage'] and 'always_transact' in args:
-            ARGV['always_transact'] = args['always_transact']
-        fn()
-        if ARGV['coverage']:
-            ARGV['always_transact'] = True
-        if 'pending' in args and args['pending']:
-            raise ExpectedFailing("Test was expected to fail")
-        sys.stdout.write("\r {0[success]}\u2713{0} {1} - {2} ({3:.4f}s) \n".format(
-            color, count, desc, time.time()-stime
-        ))
-        sys.stdout.flush()
-        return []
-    except Exception as e:
-        if type(e) != ExpectedFailing and 'pending' in args and args['pending']:
-            c = [color('success'), color('dull'), color()]
-        else:
-            c = [color('error'), color('dull'), color()]
-        sys.stdout.write("\r {0[0]}{1}{0[1]} {4} - {2} ({0[0]}{3}{0[1]}){0[2]}\n".format(
-            c,
-            '\u2717' if type(e) in (AssertionError, VirtualMachineError) else '\u203C',
-            desc,
-            type(e).__name__,
-            count
-        ))
-        sys.stdout.flush()
-        if type(e) != ExpectedFailing and 'pending' in args and args['pending']:
-            return []
-        filename = str(Path(module.__file__).relative_to(CONFIG['folders']['project']))
-        fn_name = filename[:-2]+fn_name
-        return [(fn_name, color.format_tb(sys.exc_info(), filename), type(e))]
-
-
-def run_test(filename, network, idx):
-    network.rpc.reset()
-    if type(CONFIG['test']['gas_limit']) is int:
-        network.gas_limit(CONFIG['test']['gas_limit'])
-
-    module = importlib.import_module(filename.replace(os.sep, '.'))
-    test_names = [
-        i for i in dir(module) if i not in dir(sys.modules['brownie']) and
-        i[0] != "_" and callable(getattr(module, i))
-    ]
-    code = Path(CONFIG['folders']['project']).joinpath("{}.py".format(filename)).open().read()
-    test_names = re.findall('(?<=\ndef)[\s]{1,}[^(]*(?=\([^)]*\)[\s]*:)', code)
-    test_names = [i.strip() for i in test_names if i.strip()[0] != "_"]
-    duplicates = set([i for i in test_names if test_names.count(i) > 1])
-    if duplicates:
-        raise ValueError(
-            "tests/{}.py contains multiple tests of the same name: {}".format(
-                filename, ", ".join(duplicates)
-            )
-        )
-    traceback_info = []
-    test_history = set()
-    if not test_names:
-        print("\n{0[error]}WARNING{0}: No test functions in {0[module]}{1}.py{0}".format(color, filename))
-        return [], []
-
-    print("\nRunning {0[module]}{1}.py{0} - {2} test{3}".format(
-            color,
-            filename,
-            len(test_names)-1,
-            "s" if len(test_names) != 2 else ""
-    ))
-    if 'setup' in test_names:
-        test_names.remove('setup')
-        traceback_info += _run_test(module, 'setup', 0, len(test_names))
-        if traceback_info:
-            return TxHistory().copy(), traceback_info
-    network.rpc.snapshot()
-    for c, t in enumerate(test_names[idx], start=idx.start + 1):
-        network.rpc.revert()
-        traceback_info += _run_test(module, t, c, len(test_names))
-        if traceback_info and traceback_info[-1][2] == ReadTimeout:
-            print(" {0[error]}WARNING{0}: RPC crashed, terminating test".format(color))
-            network.rpc.kill(False)
-            network.rpc.launch(CONFIG['active_network']['test-rpc'])
-            break
-        test_history.update(TxHistory().copy())
-    return test_history, traceback_info
-
-
-def get_test_files(path):
-    if not path:
-        path = ""
-    if path[:6] != "tests/":
-        path = "tests/"+path
-    path = Path(CONFIG['folders']['project']).joinpath(path)
-    if not path.is_dir():
-        if not path.suffix:
-            path = Path(str(path)+".py")
-        if not path.exists():
-            sys.exit("{0[error]}ERROR{0}: Cannot find {0[module]}tests/{1}{0}".format(color, path.name))
-        result = [path]
-    else:
-        result = [i for i in path.glob('**/*.py') if i.name[0]!="_" and "/_" not in str(i)]
-    return [str(i.relative_to(CONFIG['folders']['project']))[:-3] for i in result]
-
-
-=======
->>>>>>> 96fb1cb6
 def main():
     args = docopt(__doc__)
     ARGV._update_from_args(args)
-#    if type(CONFIG['test']['gas_limit']) is int:
-#        network.gas_limit(CONFIG['test']['gas_limit'])
     if ARGV['coverage']:
         ARGV['always_transact'] = True
         history._revert_lock = True
