--- conflicted
+++ resolved
@@ -6,13 +6,11 @@
 and this project adheres to [Semantic Versioning](https://semver.org/spec/v2.0.0.html).
 
 ## [Unreleased](https://github.com/iamdefinitelyahuman/brownie)
-<<<<<<< HEAD
 ### Added
 - better error message for division by zero
-=======
+
 ### Fixed
 - Correctly save minified source offsets in build artifacts
->>>>>>> 19591a7a
 
 ## [1.3.0](https://github.com/iamdefinitelyahuman/brownie/tree/v1.3.0) - 2019-12-20
 ### Added
