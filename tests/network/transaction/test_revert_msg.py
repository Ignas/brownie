--- conflicted
+++ resolved
@@ -55,7 +55,9 @@
     with pytest.raises(VirtualMachineError) as exc:
         evmtester.invalidOpcodes(3, 3)
     assert exc.value.revert_msg == "Index out of range"
-<<<<<<< HEAD
+    with pytest.raises(VirtualMachineError) as exc:
+        evmtester.invalidOpcodes(2, 0)
+    assert exc.value.revert_msg == "Division by zero"
 
 
 def test_vyper_revert_reasons(vypertester, console_mode):
@@ -68,9 +70,4 @@
     tx = vypertester.zeroDivision(6, 0)
     assert tx.revert_msg == "Division by zero"
     tx = vypertester.overflow(0, 0, {"value": 31337})
-    assert tx.revert_msg == "Cannot send ether to nonpayable function"
-=======
-    with pytest.raises(VirtualMachineError) as exc:
-        evmtester.invalidOpcodes(2, 0)
-    assert exc.value.revert_msg == "Division by zero"
->>>>>>> 13722b24
+    assert tx.revert_msg == "Cannot send ether to nonpayable function"